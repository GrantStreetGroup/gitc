name             = App-Gitc
<<<<<<< HEAD
abstract         = Git Changesets, tools for managing your git changes
version          = 0.58
author           = Grant Street Group
=======
author           = Grant Street Group <developers@grantstreet.com>
>>>>>>> 9377e71e
copyright_holder = Grant Street Group
license          = AGPL_3
main_module      = lib/App/Gitc.pod

;;; Early phase Git plugins ;;;
[Git::NextVersion]
first_version = 0.60

[Git::GatherDir]  ; needs to be prior to @Filter

[@Filter]
-bundle = @Basic
; keep our own copy of the LICENSE in the repo
-remove = License
; use Git::GatherDir
-remove = GatherDir

[ReportPhase]

[ReadmeAnyFromPod / ReadmePodInRoot]    ; Pod README for Root (for GitHub, etc.)
[ReadmeAnyFromPod / ReadmeTextInBuild]  ; Text README for Build  
[ReadmeAnyFromPod / ReadmeHTMLInBuild]  ; HTML README for Build (never POD, so it doesn't get installed)

;;; File weaving ;;;
[PodWeaver]
[OurPkgVersion]

;;; Prereqs ;;;
[AutoPrereqs]
[RemovePrereqs]
; Don't make these required
remove = JIRA::Client
remove = JIRA::Client::REST
remove = Pithub::Issues

; This is actually defined in gitc-list
remove = App::Gitc::ListFormat::Base

; FIXME - Both of these need to be reworked or ported over (See Issue #33)
remove = GSG::Eventum
remove = App::Gitc::Config

[Prereqs / RuntimeRecommends]
JIRA::Client       = 0
JIRA::Client::REST = 0
Pithub::Issues     = 0

[CheckPrereqsIndexed]

;;; Tests ;;;
[RunExtraTests]
[PodSyntaxTests]
[Test::CheckDeps]
[Test::ReportPrereqs]

; FIXME - Failing test platform needs some work...

;[PodCoverageTests]
;[Test::Perl::Critic]
;[Test::Compile]

;;; META maintenance ;;;
[MetaJSON]

[MetaNoIndex]
directory = t
directory = xt
directory = examples
directory = sql

[MetaProvides::Package]
meta_noindex = 1

[MetaResources]
bugtracker.web = https://github.com/GrantStreetGroup/gitc/issues
repository.url = git://github.com/GrantStreetGroup/gitc.git
repository.web = https://github.com/GrantStreetGroup/gitc
repository.type = git

;;; Post-build Git plugins ;;;
[TravisYML]
; Deps with failed tests
pre_install = cpanm --notest IO::All Date::PeriodParser XML::Simple

[Git::CheckFor::CorrectBranch]

[@Git]
allow_dirty = dist.ini
allow_dirty = .travis.yml
allow_dirty = README.pod
changelog   = ChangeLog
commit_msg  = Release v%v
push_to     = origin master:master

;;; Releasing ;;;

; Already in @Basic
;[TestRelease]
;[ConfirmRelease]
;[UploadToCPAN]
[InstallRelease]
[Clean]<|MERGE_RESOLUTION|>--- conflicted
+++ resolved
@@ -1,11 +1,7 @@
 name             = App-Gitc
-<<<<<<< HEAD
 abstract         = Git Changesets, tools for managing your git changes
 version          = 0.58
-author           = Grant Street Group
-=======
 author           = Grant Street Group <developers@grantstreet.com>
->>>>>>> 9377e71e
 copyright_holder = Grant Street Group
 license          = AGPL_3
 main_module      = lib/App/Gitc.pod
